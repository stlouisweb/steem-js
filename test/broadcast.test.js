import Promise from 'bluebird';
import should from 'should';
<<<<<<< HEAD
import auth from '../src/auth';
import broadcast from '../src/broadcast';
import formatter from '../src/formatter';
import pkg from '../package.json';
=======
import steem from '../src';
>>>>>>> d30bf6c2

const username = process.env.STEEM_USERNAME || 'guest123';
const password = process.env.STEEM_PASSWORD;
const postingWif = password
<<<<<<< HEAD
  ? auth.toWif(username, password, 'posting')
=======
  ? steem.auth.toWif(username, password, 'posting')
>>>>>>> d30bf6c2
  : '5JRaypasxMx1L97ZUX7YuC5Psb5EAbF821kkAGtBj7xCJFQcbLg';

describe('steem.broadcast:', () => {
  it('exists', () => {
<<<<<<< HEAD
    should.exist(broadcast);
  });

  it('has generated methods', () => {
    should.exist(broadcast.vote);
    should.exist(broadcast.voteWith);
    should.exist(broadcast.comment);
    should.exist(broadcast.transfer);
  });

  it('has backing methods', () => {
    should.exist(broadcast.send);
  });

  it('has promise methods', () => {
    should.exist(broadcast.sendAsync);
    should.exist(broadcast.voteAsync);
    should.exist(broadcast.transferAsync);
=======
    should.exist(steem.broadcast);
  });

  it('has generated methods', () => {
    should.exist(steem.broadcast.vote);
    should.exist(steem.broadcast.voteWith);
    should.exist(steem.broadcast.comment);
    should.exist(steem.broadcast.transfer);
  });

  it('has backing methods', () => {
    should.exist(steem.broadcast.send);
  });

  it('has promise methods', () => {
    should.exist(steem.broadcast.sendAsync);
    should.exist(steem.broadcast.voteAsync);
    should.exist(steem.broadcast.transferAsync);
>>>>>>> d30bf6c2
  });

  describe('patching transaction with default global properties', () => {
    it('works', async () => {
<<<<<<< HEAD
      const tx = await broadcast._prepareTransaction({
=======
      const tx = await steem.broadcast._prepareTransaction({
>>>>>>> d30bf6c2
        extensions: [],
        operations: [['vote', {
          voter: 'yamadapc',
          author: 'yamadapc',
          permlink: 'test-1-2-3-4-5-6-7-9',
        }]],
      });

      tx.should.have.properties([
        'expiration',
        'ref_block_num',
        'ref_block_prefix',
        'extensions',
        'operations',
      ]);
    });
  });

  describe('downvoting', () => {
    it('works', async () => {
<<<<<<< HEAD
      const tx = await broadcast.voteAsync(
=======
      const tx = await steem.broadcast.voteAsync(
>>>>>>> d30bf6c2
        postingWif,
        username,
        'yamadapc',
        'test-1-2-3-4-5-6-7-9',
        -1000
      );

      tx.should.have.properties([
        'expiration',
        'ref_block_num',
        'ref_block_prefix',
        'extensions',
        'operations',
        'signatures',
      ]);
    });
  });

  describe('voting', () => {
    beforeEach(() => {
      return Promise.delay(2000);
    });

    it('works', async () => {
<<<<<<< HEAD
      const tx = await broadcast.voteAsync(
=======
      const tx = await steem.broadcast.voteAsync(
>>>>>>> d30bf6c2
        postingWif,
        username,
        'yamadapc',
        'test-1-2-3-4-5-6-7-9',
        10000
      );

      tx.should.have.properties([
        'expiration',
        'ref_block_num',
        'ref_block_prefix',
        'extensions',
        'operations',
        'signatures',
      ]);
    });

    it('works with callbacks', (done) => {
<<<<<<< HEAD
      broadcast.vote(
=======
      steem.broadcast.vote(
>>>>>>> d30bf6c2
        postingWif,
        username,
        'yamadapc',
        'test-1-2-3-4-5-6-7-9',
        5000,
        (err, tx) => {
          if (err) return done(err);
          tx.should.have.properties([
            'expiration',
            'ref_block_num',
            'ref_block_prefix',
            'extensions',
            'operations',
            'signatures',
          ]);
          done();
        }
      );
    });
  });

  describe('customJson', () => {
    before(() => {
      return Promise.delay(2000);
    });

    it('works', async () => {
<<<<<<< HEAD
      const tx = await broadcast.customJsonAsync(
=======
      const tx = await steem.broadcast.customJsonAsync(
>>>>>>> d30bf6c2
        postingWif,
        [],
        [username],
        'follow',
        JSON.stringify([
          'follow',
          {
            follower: username,
            following: 'fabien',
            what: ['blog'],
          },
        ])
      );

      tx.should.have.properties([
        'expiration',
        'ref_block_num',
        'ref_block_prefix',
        'extensions',
        'operations',
        'signatures',
      ]);
    });
  });

  describe('comment', () => {
    before(() => {
      return Promise.delay(2000);
    });

    it('works', async () => {
      const tx = await broadcast.commentAsync(
        postingWif,
        'siol',
        '3xxvvs-test',
        username,
        formatter.commentPermlink('siol', '3xxvvs-test'),
        'Test',
        'This is a test!',
        JSON.stringify({ app: `steemjs/${pkg.version}` }),
      );

      tx.should.have.properties([
        'expiration',
        'ref_block_num',
        'ref_block_prefix',
        'extensions',
        'operations',
        'signatures',
      ]);
    });
  });

  describe('writeOperations', () => {
    it('wrong', (done) => {
      const wif = auth.toWif('username', 'password', 'posting');
      broadcast.vote(wif, 'voter', 'author', 'permlink', 0, (err) => {
        if(err && /tx_missing_posting_auth/.test(err.message)) {
          should.exist(err.digest);
          should.exist(err.transaction);
          should.exist(err.transaction_id);
          done();
        } else {
          console.log(err);
        }
      });
    });
  });
});<|MERGE_RESOLUTION|>--- conflicted
+++ resolved
@@ -1,46 +1,15 @@
 import Promise from 'bluebird';
 import should from 'should';
-<<<<<<< HEAD
-import auth from '../src/auth';
-import broadcast from '../src/broadcast';
-import formatter from '../src/formatter';
-import pkg from '../package.json';
-=======
 import steem from '../src';
->>>>>>> d30bf6c2
 
 const username = process.env.STEEM_USERNAME || 'guest123';
 const password = process.env.STEEM_PASSWORD;
 const postingWif = password
-<<<<<<< HEAD
-  ? auth.toWif(username, password, 'posting')
-=======
   ? steem.auth.toWif(username, password, 'posting')
->>>>>>> d30bf6c2
   : '5JRaypasxMx1L97ZUX7YuC5Psb5EAbF821kkAGtBj7xCJFQcbLg';
 
 describe('steem.broadcast:', () => {
   it('exists', () => {
-<<<<<<< HEAD
-    should.exist(broadcast);
-  });
-
-  it('has generated methods', () => {
-    should.exist(broadcast.vote);
-    should.exist(broadcast.voteWith);
-    should.exist(broadcast.comment);
-    should.exist(broadcast.transfer);
-  });
-
-  it('has backing methods', () => {
-    should.exist(broadcast.send);
-  });
-
-  it('has promise methods', () => {
-    should.exist(broadcast.sendAsync);
-    should.exist(broadcast.voteAsync);
-    should.exist(broadcast.transferAsync);
-=======
     should.exist(steem.broadcast);
   });
 
@@ -59,16 +28,11 @@
     should.exist(steem.broadcast.sendAsync);
     should.exist(steem.broadcast.voteAsync);
     should.exist(steem.broadcast.transferAsync);
->>>>>>> d30bf6c2
   });
 
   describe('patching transaction with default global properties', () => {
     it('works', async () => {
-<<<<<<< HEAD
-      const tx = await broadcast._prepareTransaction({
-=======
       const tx = await steem.broadcast._prepareTransaction({
->>>>>>> d30bf6c2
         extensions: [],
         operations: [['vote', {
           voter: 'yamadapc',
@@ -89,11 +53,7 @@
 
   describe('downvoting', () => {
     it('works', async () => {
-<<<<<<< HEAD
-      const tx = await broadcast.voteAsync(
-=======
       const tx = await steem.broadcast.voteAsync(
->>>>>>> d30bf6c2
         postingWif,
         username,
         'yamadapc',
@@ -118,11 +78,7 @@
     });
 
     it('works', async () => {
-<<<<<<< HEAD
-      const tx = await broadcast.voteAsync(
-=======
       const tx = await steem.broadcast.voteAsync(
->>>>>>> d30bf6c2
         postingWif,
         username,
         'yamadapc',
@@ -141,11 +97,7 @@
     });
 
     it('works with callbacks', (done) => {
-<<<<<<< HEAD
-      broadcast.vote(
-=======
       steem.broadcast.vote(
->>>>>>> d30bf6c2
         postingWif,
         username,
         'yamadapc',
@@ -173,11 +125,7 @@
     });
 
     it('works', async () => {
-<<<<<<< HEAD
-      const tx = await broadcast.customJsonAsync(
-=======
       const tx = await steem.broadcast.customJsonAsync(
->>>>>>> d30bf6c2
         postingWif,
         [],
         [username],
@@ -209,15 +157,15 @@
     });
 
     it('works', async () => {
-      const tx = await broadcast.commentAsync(
+      const tx = await steem.broadcast.commentAsync(
         postingWif,
         'siol',
         '3xxvvs-test',
         username,
-        formatter.commentPermlink('siol', '3xxvvs-test'),
+        steem.formatter.commentPermlink('siol', '3xxvvs-test'),
         'Test',
         'This is a test!',
-        JSON.stringify({ app: `steemjs/${pkg.version}` }),
+        JSON.stringify({ app: `steemjs/${require('../package.json').version}` }),
       );
 
       tx.should.have.properties([
@@ -233,8 +181,8 @@
 
   describe('writeOperations', () => {
     it('wrong', (done) => {
-      const wif = auth.toWif('username', 'password', 'posting');
-      broadcast.vote(wif, 'voter', 'author', 'permlink', 0, (err) => {
+      const wif = steem.auth.toWif('username', 'password', 'posting');
+      steem.broadcast.vote(wif, 'voter', 'author', 'permlink', 0, (err) => {
         if(err && /tx_missing_posting_auth/.test(err.message)) {
           should.exist(err.digest);
           should.exist(err.transaction);
