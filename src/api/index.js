import fetch from 'isomorphic-fetch';
import EventEmitter from 'events';
import Promise from 'bluebird';
import newDebug from 'debug';
import config from '../config';
import methods from './methods';
import {hash} from '../auth/ecc';
import {ops} from '../auth/serializer';
import { camelCase } from '../util';

const debugSetup = newDebug('steem:setup');
<<<<<<< HEAD
const debugApiIds = newDebug('steem:api_ids');
const debugWs = newDebug('steem:ws');

let WebSocket;
if (isNode) {
  WebSocket = require('ws'); // eslint-disable-line global-require
} else if (typeof window !== 'undefined') {
  WebSocket = window.WebSocket;
} else {
  throw new Error('Couldn\'t decide on a `WebSocket` class');
}

const DEFAULTS = {
  apiIds: {
    database_api: 0,
    login_api: 1,
    follow_api: 2,
    network_broadcast_api: 4,
  },
  id: 0,
};
=======
>>>>>>> 0622f0e8

class Steem extends EventEmitter {
  constructor(options = {}) {
    super(options);
    this.id = 0;
<<<<<<< HEAD
    this.inFlight = 0;
    this.currentP = Promise.fulfilled();
    this.apiIds = this.options.apiIds;
    this.isOpen = false;
    this.releases = [];

    // A Map of api name to a promise to it's API ID refresh call
    this.apiIdsP = {};
  }

  setWebSocket(url) {
    console.warn("steem.api.setWebSocket(url) is now deprecated instead use steem.config.set('websocket',url)");
    debugSetup('Setting WS', url);
    config.set('websocket', url);
    this.stop();
  }

  start() {
    if (this.startP) {
      return this.startP;
    }

    const startP = new Promise((resolve, reject) => {
      if (startP !== this.startP) return;
      const url = config.get('websocket');
      this.ws = new WebSocket(url);

      const releaseOpen = this.listenTo(this.ws, 'open', () => {
        debugWs('Opened WS connection with', url);
        this.isOpen = true;
        releaseOpen();
        resolve();
      });

      const releaseClose = this.listenTo(this.ws, 'close', () => {
        debugWs('Closed WS connection with', url);
        this.isOpen = false;
        delete this.ws;
        this.stop();

        if (startP.isPending()) {
          reject(new Error(
            'The WS connection was closed before this operation was made'
          ));
        }
      });

      const releaseMessage = this.listenTo(this.ws, 'message', (message) => {
        debugWs('Received message', message.data);
        this.emit('message', JSON.parse(message.data));
      });

      this.releases = this.releases.concat([
        releaseOpen,
        releaseClose,
        releaseMessage,
      ]);
    });

    this.startP = startP;
    this.getApiIds();

    return startP;
  }

  stop() {
    debugSetup('Stopping...');
    if (this.ws) this.ws.close();
    this.apiIdsP = {};
    delete this.startP;
    delete this.ws;
    this.releases.forEach((release) => release());
    this.releases = [];
  }

  listenTo(target, eventName, callback) {
    debugEmitters('Adding listener for', eventName, 'from', target.constructor.name);
    if (target.addEventListener) target.addEventListener(eventName, callback);
    else target.on(eventName, callback);

    return () => {
      debugEmitters('Removing listener for', eventName, 'from', target.constructor.name);
      if (target.removeEventListener) target.removeEventListener(eventName, callback);
      else target.removeListener(eventName, callback);
    };
  }

  /**
   * Refreshes API IDs, populating the `Steem::apiIdsP` map.
   *
   * @param {String} [requestName] If provided, only this API will be refreshed
   * @param {Boolean} [force] If true the API will be forced to refresh, ignoring existing results
   */

  getApiIds(requestName, force) {
    if (!force && requestName && this.apiIdsP[requestName]) {
      return this.apiIdsP[requestName];
    }

    const apiNamesToRefresh = requestName ? [requestName] : Object.keys(this.apiIds);
    apiNamesToRefresh.forEach((name) => {
      debugApiIds('Syncing API ID', name);
      this.apiIdsP[name] = this.getApiByNameAsync(name).then((result) => {
        if (result != null) {
          this.apiIds[name] = result;
        } else {
          debugApiIds('Dropped null API ID for', name, result);
        }
      });
    });

    // If `requestName` was provided, only wait for this API ID
    if (requestName) {
      return this.apiIdsP[requestName];
    }

    // Otherwise wait for all of them
    return Promise.props(this.apiIdsP);
  }

  waitForSlot() {
    if (this.inFlight < 10) {
      debugEmitters('Less than 10 in-flight messages, moving on');
      return null;
    }

    debugEmitters('More than 10 in-flight messages, waiting');
    return Promise.delay(100).then(() => {
      if (this.inFlight < 10) {
        debugEmitters('Less than 10 in-flight messages, moving on');
        return null;
      }
      return this.waitForSlot();
    });
=======
    this.uri = config.uri;
>>>>>>> 0622f0e8
  }

  send(api, data, callback) {
    debugSetup('Steem::send', api, data);
    const id = data.id || this.id++;
<<<<<<< HEAD
    const startP = this.start();

    const apiIdsP = api === 'login_api' && data.method === 'get_api_by_name'
      ? Promise.fulfilled()
      : this.getApiIds(api);

    if (api === 'login_api' && data.method === 'get_api_by_name') {
      debugApiIds('Sending setup message');
    } else {
      debugApiIds('Going to wait for setup messages to resolve');
    }

    this.currentP = Promise.join(startP, apiIdsP, this.waitForSlot())
      .then(() => new Promise((resolve, reject) => {
        if (!this.ws) {
          reject(new Error(
            'The WS connection was closed while this request was pending'
          ));
          return;
        }

        const payload = JSON.stringify({
          id,
          method: 'call',
          params: [
            this.apiIds[api],
            data.method,
            data.params,
          ],
        });

        const release = this.listenTo(this, 'message', (message) => {
          // We're still seeing old messages
          if (message.id !== id) {
            debugProtocol('Different message was dropped', message);
            return;
          }

          this.inFlight -= 1;
          release();

          // Our message's response came back
          const errorCause = message.error;
          if (errorCause) {
            const err = new Error(
              // eslint-disable-next-line prefer-template
              (errorCause.message || 'Failed to complete operation') +
              ' (see err.payload for the full error payload)'
            );
            err.payload = message;
            reject(err);
            return;
          }

          if (api === 'login_api' && data.method === 'login') {
            debugApiIds(
              'network_broadcast_api API ID depends on the WS\' session. ' +
              'Triggering a refresh...'
            );
            this.getApiIds('network_broadcast_api', true);
          }

          debugProtocol('Resolved', api, data, '->', message);
          resolve(message.result);
        });

        debugWs('Sending message', payload);
        this.ws.send(payload);
      }))
      .nodeify(callback);

    this.inFlight += 1;
=======
    const payload = {
      id,
      method: 'call',
      params: [
        api,
        data.method,
        data.params,
      ],
    };
    fetch(this.uri, {
        method: 'POST',
        body: JSON.stringify(payload),
      })
      .then((res) => {
        return res.json();
      })
      .then((json) => {
        const err = json.error || '';
        const result = json.result || '';
        callback(err, result);
      }).catch((err) => {
        callback(err, '');
      });
  }
>>>>>>> 0622f0e8

  setUri(uri) {
    this.uri = uri;
  }

  streamBlockNumber(callback, ts = 200) {
    let current = '';
    let running = true;

    const update = () => {
      if (!running) return;

      this.getDynamicGlobalPropertiesAsync()
        .then((result) => {
          const blockId = result.head_block_number;
          if (blockId !== current) {
            current = blockId;
            callback(null, current);
          }

          Promise.delay(ts).then(() => {
            update();
          });
        }, (err) => {
          callback(err);
        });
    };

    update();

    return () => {
      running = false;
    };
  }

  streamBlock(callback) {
    let current = '';
    let last = '';

    const release = this.streamBlockNumber((err, id) => {
      if (err) {
        release();
        callback(err);
        return;
      }

      current = id;
      if (current !== last) {
        last = current;
        this.getBlock(current, callback);
      }
    });

    return release;
  }

  streamTransactions(callback) {
    const release = this.streamBlock((err, result) => {
      if (err) {
        release();
        callback(err);
        return;
      }

      if (result && result.transactions) {
        result.transactions.forEach((transaction) => {
          callback(null, transaction);
        });
      }
    });

    return release;
  }

  streamOperations(callback) {
    const release = this.streamTransactions((err, transaction) => {
      if (err) {
        release();
        callback(err);
        return;
      }

      transaction.operations.forEach((operation) => {
        callback(null, operation);
      });
    });

    return release;
  }
}

// Generate Methods from methods.json
methods.forEach((method) => {
  const methodName = method.method_name || camelCase(method.method);
  const methodParams = method.params || [];

  Steem.prototype[`${methodName}With`] =
    function Steem$$specializedSendWith(options, callback) {
      const params = methodParams.map((param) => options[param]);
      return this.send(method.api, {
        method: method.method,
        params,
      }, callback);
    };

  Steem.prototype[methodName] =
    function Steem$specializedSend(...args) {
      const options = methodParams.reduce((memo, param, i) => {
        memo[param] = args[i]; // eslint-disable-line no-param-reassign
        return memo;
      }, {});
      const callback = args[methodParams.length];
      return this[`${methodName}With`](options, callback);
    };
});

/*
 Wrap transaction broadcast: serializes the object and adds error reporting
 */
Steem.prototype.broadcastTransactionSynchronousWith =
  function Steem$$specializedSendWith(options, callback) {
    const trx = options.trx;
    return this.send('network_broadcast_api', {
      method: 'broadcast_transaction_synchronous',
      params: [trx],
    }, (err, result) => {
      if (err) {
        const {signed_transaction} = ops;
        // console.log('-- broadcastTransactionSynchronous -->', JSON.stringify(signed_transaction.toObject(trx), null, 2));
        // toObject converts objects into serializable types
        const trObject = signed_transaction.toObject(trx);
        const buf = signed_transaction.toBuffer(trx);
        err.digest = hash.sha256(buf).toString('hex');
        err.transaction_id = buf.toString('hex');
        err.transaction = JSON.stringify(trObject);
        callback(err, '');
      } else {
        callback('', result);
      }
    });
  };

delete Steem.prototype.broadcastTransaction; // not supported
delete Steem.prototype.broadcastTransactionWithCallback; // not supported

Promise.promisifyAll(Steem.prototype);

// Export singleton instance
const steem = new Steem();
exports = module.exports = steem;
exports.Steem = Steem;<|MERGE_RESOLUTION|>--- conflicted
+++ resolved
@@ -4,257 +4,22 @@
 import newDebug from 'debug';
 import config from '../config';
 import methods from './methods';
-import {hash} from '../auth/ecc';
-import {ops} from '../auth/serializer';
+import { hash } from '../auth/ecc';
+import { ops } from '../auth/serializer';
 import { camelCase } from '../util';
 
 const debugSetup = newDebug('steem:setup');
-<<<<<<< HEAD
-const debugApiIds = newDebug('steem:api_ids');
-const debugWs = newDebug('steem:ws');
-
-let WebSocket;
-if (isNode) {
-  WebSocket = require('ws'); // eslint-disable-line global-require
-} else if (typeof window !== 'undefined') {
-  WebSocket = window.WebSocket;
-} else {
-  throw new Error('Couldn\'t decide on a `WebSocket` class');
-}
-
-const DEFAULTS = {
-  apiIds: {
-    database_api: 0,
-    login_api: 1,
-    follow_api: 2,
-    network_broadcast_api: 4,
-  },
-  id: 0,
-};
-=======
->>>>>>> 0622f0e8
 
 class Steem extends EventEmitter {
   constructor(options = {}) {
     super(options);
     this.id = 0;
-<<<<<<< HEAD
-    this.inFlight = 0;
-    this.currentP = Promise.fulfilled();
-    this.apiIds = this.options.apiIds;
-    this.isOpen = false;
-    this.releases = [];
-
-    // A Map of api name to a promise to it's API ID refresh call
-    this.apiIdsP = {};
-  }
-
-  setWebSocket(url) {
-    console.warn("steem.api.setWebSocket(url) is now deprecated instead use steem.config.set('websocket',url)");
-    debugSetup('Setting WS', url);
-    config.set('websocket', url);
-    this.stop();
-  }
-
-  start() {
-    if (this.startP) {
-      return this.startP;
-    }
-
-    const startP = new Promise((resolve, reject) => {
-      if (startP !== this.startP) return;
-      const url = config.get('websocket');
-      this.ws = new WebSocket(url);
-
-      const releaseOpen = this.listenTo(this.ws, 'open', () => {
-        debugWs('Opened WS connection with', url);
-        this.isOpen = true;
-        releaseOpen();
-        resolve();
-      });
-
-      const releaseClose = this.listenTo(this.ws, 'close', () => {
-        debugWs('Closed WS connection with', url);
-        this.isOpen = false;
-        delete this.ws;
-        this.stop();
-
-        if (startP.isPending()) {
-          reject(new Error(
-            'The WS connection was closed before this operation was made'
-          ));
-        }
-      });
-
-      const releaseMessage = this.listenTo(this.ws, 'message', (message) => {
-        debugWs('Received message', message.data);
-        this.emit('message', JSON.parse(message.data));
-      });
-
-      this.releases = this.releases.concat([
-        releaseOpen,
-        releaseClose,
-        releaseMessage,
-      ]);
-    });
-
-    this.startP = startP;
-    this.getApiIds();
-
-    return startP;
-  }
-
-  stop() {
-    debugSetup('Stopping...');
-    if (this.ws) this.ws.close();
-    this.apiIdsP = {};
-    delete this.startP;
-    delete this.ws;
-    this.releases.forEach((release) => release());
-    this.releases = [];
-  }
-
-  listenTo(target, eventName, callback) {
-    debugEmitters('Adding listener for', eventName, 'from', target.constructor.name);
-    if (target.addEventListener) target.addEventListener(eventName, callback);
-    else target.on(eventName, callback);
-
-    return () => {
-      debugEmitters('Removing listener for', eventName, 'from', target.constructor.name);
-      if (target.removeEventListener) target.removeEventListener(eventName, callback);
-      else target.removeListener(eventName, callback);
-    };
-  }
-
-  /**
-   * Refreshes API IDs, populating the `Steem::apiIdsP` map.
-   *
-   * @param {String} [requestName] If provided, only this API will be refreshed
-   * @param {Boolean} [force] If true the API will be forced to refresh, ignoring existing results
-   */
-
-  getApiIds(requestName, force) {
-    if (!force && requestName && this.apiIdsP[requestName]) {
-      return this.apiIdsP[requestName];
-    }
-
-    const apiNamesToRefresh = requestName ? [requestName] : Object.keys(this.apiIds);
-    apiNamesToRefresh.forEach((name) => {
-      debugApiIds('Syncing API ID', name);
-      this.apiIdsP[name] = this.getApiByNameAsync(name).then((result) => {
-        if (result != null) {
-          this.apiIds[name] = result;
-        } else {
-          debugApiIds('Dropped null API ID for', name, result);
-        }
-      });
-    });
-
-    // If `requestName` was provided, only wait for this API ID
-    if (requestName) {
-      return this.apiIdsP[requestName];
-    }
-
-    // Otherwise wait for all of them
-    return Promise.props(this.apiIdsP);
-  }
-
-  waitForSlot() {
-    if (this.inFlight < 10) {
-      debugEmitters('Less than 10 in-flight messages, moving on');
-      return null;
-    }
-
-    debugEmitters('More than 10 in-flight messages, waiting');
-    return Promise.delay(100).then(() => {
-      if (this.inFlight < 10) {
-        debugEmitters('Less than 10 in-flight messages, moving on');
-        return null;
-      }
-      return this.waitForSlot();
-    });
-=======
-    this.uri = config.uri;
->>>>>>> 0622f0e8
+    this.uri = config.get('uri');
   }
 
   send(api, data, callback) {
     debugSetup('Steem::send', api, data);
     const id = data.id || this.id++;
-<<<<<<< HEAD
-    const startP = this.start();
-
-    const apiIdsP = api === 'login_api' && data.method === 'get_api_by_name'
-      ? Promise.fulfilled()
-      : this.getApiIds(api);
-
-    if (api === 'login_api' && data.method === 'get_api_by_name') {
-      debugApiIds('Sending setup message');
-    } else {
-      debugApiIds('Going to wait for setup messages to resolve');
-    }
-
-    this.currentP = Promise.join(startP, apiIdsP, this.waitForSlot())
-      .then(() => new Promise((resolve, reject) => {
-        if (!this.ws) {
-          reject(new Error(
-            'The WS connection was closed while this request was pending'
-          ));
-          return;
-        }
-
-        const payload = JSON.stringify({
-          id,
-          method: 'call',
-          params: [
-            this.apiIds[api],
-            data.method,
-            data.params,
-          ],
-        });
-
-        const release = this.listenTo(this, 'message', (message) => {
-          // We're still seeing old messages
-          if (message.id !== id) {
-            debugProtocol('Different message was dropped', message);
-            return;
-          }
-
-          this.inFlight -= 1;
-          release();
-
-          // Our message's response came back
-          const errorCause = message.error;
-          if (errorCause) {
-            const err = new Error(
-              // eslint-disable-next-line prefer-template
-              (errorCause.message || 'Failed to complete operation') +
-              ' (see err.payload for the full error payload)'
-            );
-            err.payload = message;
-            reject(err);
-            return;
-          }
-
-          if (api === 'login_api' && data.method === 'login') {
-            debugApiIds(
-              'network_broadcast_api API ID depends on the WS\' session. ' +
-              'Triggering a refresh...'
-            );
-            this.getApiIds('network_broadcast_api', true);
-          }
-
-          debugProtocol('Resolved', api, data, '->', message);
-          resolve(message.result);
-        });
-
-        debugWs('Sending message', payload);
-        this.ws.send(payload);
-      }))
-      .nodeify(callback);
-
-    this.inFlight += 1;
-=======
     const payload = {
       id,
       method: 'call',
@@ -279,7 +44,6 @@
         callback(err, '');
       });
   }
->>>>>>> 0622f0e8
 
   setUri(uri) {
     this.uri = uri;
