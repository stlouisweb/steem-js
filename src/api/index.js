--- conflicted
+++ resolved
@@ -1,39 +1,17 @@
 import EventEmitter from 'events';
 import Promise from 'bluebird';
 import config from '../config';
-import fetch from 'isomorphic-fetch';
 import methods from './methods';
-import newDebug from 'debug';
 import {camelCase} from '../util';
 import {hash} from '../auth/ecc';
 import {ops} from '../auth/serializer';
 import transports from './transports';
 
-const debugSetup = newDebug('steem:setup');
-
-const expectedResponseMs = process.env.EXPECTED_RESPONSE_MS || 2000;
-
 class Steem extends EventEmitter {
   constructor(options = {}) {
     super(options);
-<<<<<<< HEAD
     this._setTransport(options);
     this.options = options;
-=======
-    defaults(options, DEFAULTS);
-    this.options = cloneDeep(options);
-
-    this.id = 0;
-    this.inFlight = 0;
-    this.currentP = Promise.fulfilled();
-    this.apiIds = this.options.apiIds;
-    this.isOpen = false;
-    this.releases = [];
-    this.requests = {};
-
-    // A Map of api name to a promise to it's API ID refresh call
-    this.apiIdsP = {};
->>>>>>> 864299d7
   }
 
   _setTransport(options) {
@@ -44,7 +22,6 @@
 
       this._transportType = options.transport;
 
-<<<<<<< HEAD
       if (typeof options.transport === 'string') {
         if (!transports[options.transport]) {
           throw new TypeError(
@@ -59,30 +36,6 @@
       this.transport = new transports.ws(options);
     }
   }
-=======
-      const releaseMessage = this.listenTo(this.ws, 'message', (message) => {
-        debugWs('Received message', message.data);
-        const data = JSON.parse(message.data);
-        const id = data.id;
-        const request = this.requests[id];
-        if (!request) {
-          console.error('Steem.onMessage error: unknown request ', id);
-          return;
-        }
-        delete this.requests[id];
-        this.onMessage(data, request);
-      });
-
-      this.releases = this.releases.concat([
-        releaseOpen,
-        releaseClose,
-        releaseMessage,
-      ]);
-    });
-
-    this.startP = startP;
-    this.getApiIds();
->>>>>>> 864299d7
 
   start() {
     return this.transport.start();
@@ -102,89 +55,9 @@
     this.transport.setOptions(this.options);
   }
 
-<<<<<<< HEAD
   setWebSocket(url) {
     this.setOptions({websocket: url});
   }
-=======
-
-  onMessage(message, request) {
-    const {api, data, resolve, reject, start_time} = request;
-    console.log('-- Steem.onMessage -->', message.id);
-    const errorCause = message.error;
-    if (errorCause) {
-      const err = new Error(
-        // eslint-disable-next-line prefer-template
-        (errorCause.message || 'Failed to complete operation') +
-        ' (see err.payload for the full error payload)'
-      );
-      err.payload = message;
-      reject(err);
-      return;
-    }
-
-    if (api === 'login_api' && data.method === 'login') {
-      debugApiIds(
-        'network_broadcast_api API ID depends on the WS\' session. ' +
-        'Triggering a refresh...'
-      );
-      this.getApiIds('network_broadcast_api', true);
-    }
-
-    debugProtocol('Resolved', api, data, '->', message);
-    this.emit('track-performance', data.method, Date.now() - start_time);
-    delete this.requests[message.id];
-    resolve(message.result);
-  }
-
-  send(api, data, callback) {
-    debugSetup('Steem::send', api, data);
-    const id = data.id || this.id++;
-    const startP = this.start();
-
-    const apiIdsP = api === 'login_api' && data.method === 'get_api_by_name'
-      ? Promise.fulfilled()
-      : this.getApiIds(api);
-
-    if (api === 'login_api' && data.method === 'get_api_by_name') {
-      debugApiIds('Sending setup message');
-    } else {
-      debugApiIds('Going to wait for setup messages to resolve');
-    }
-
-    this.currentP = Promise.join(startP, apiIdsP)
-      .then(() => new Promise((resolve, reject) => {
-        if (!this.ws) {
-          reject(new Error(
-            'The WS connection was closed while this request was pending'
-          ));
-          return;
-        }
-
-        const payload = JSON.stringify({
-          id,
-          method: 'call',
-          params: [
-            this.apiIds[api],
-            data.method,
-            data.params,
-          ],
-        });
-
-        debugWs('Sending message', payload);
-        this.requests[id] = {
-          api,
-          data,
-          resolve,
-          reject,
-          start_time: Date.now()
-        };
-
-        // this.inFlight += 1;
-        this.ws.send(payload);
-      }))
-      .nodeify(callback);
->>>>>>> 864299d7
 
   setUri(url) {
     this.setOptions({uri: url});
