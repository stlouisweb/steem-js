{
  "name": "steem",
<<<<<<< HEAD
  "version": "0.3.21",
=======
  "version": "0.3.18",
>>>>>>> 1cd7a73b
  "description": "Steem.js the JavaScript API for Steem blockchain",
  "main": "index.js",
  "scripts": {
    "test": "node test.js",
    "build": "browserify lib/browser.js -o examples/steem.js && uglifyjs examples/steem.js -o examples/steem.min.js && uglifyjs examples/steem.js -o steem.min.js"
  },
  "browser": {
    "ws": false
  },
  "repository": {
    "type": "git",
    "url": "git+https://github.com/adcpm/steem.git"
  },
  "keywords": [
    "steem",
    "steemit",
    "blockchain",
    "steemjs"
  ],
  "author": "Bonustrack <fabien@bonustrack.co> (https://github.com/adcpm)",
  "license": "MIT",
  "bugs": {
    "url": "https://github.com/adcpm/steem/issues"
  },
  "homepage": "https://github.com/adcpm/steem#readme",
  "dependencies": {
    "detect-node": "^2.0.3",
    "steemauth": "0.0.16",
    "steemconnect": "0.0.25",
    "steemembed": "^1.0.17",
    "ws": "^1.1.1"
  },
  "devDependencies": {
    "browserify": "^13.0.1",
    "bufferutil": "^1.2.1",
    "uglifyjs": "^2.4.10",
    "utf-8-validate": "^1.2.1"
  },
  "contributors": [
    "Fabien (https://github.com/adcpm)",
    "KaptainKrayola (https://github.com/KaptainKrayola)",
    "heimindanger (https://github.com/skzap)",
    "Nilesh Suthar (https://github.com/nil1511)",
    "Pedro Tacla Yamada (https://github.com/yamadapc)"
  ]
}<|MERGE_RESOLUTION|>--- conflicted
+++ resolved
@@ -1,10 +1,6 @@
 {
   "name": "steem",
-<<<<<<< HEAD
   "version": "0.3.21",
-=======
-  "version": "0.3.18",
->>>>>>> 1cd7a73b
   "description": "Steem.js the JavaScript API for Steem blockchain",
   "main": "index.js",
   "scripts": {
